--- conflicted
+++ resolved
@@ -54,11 +54,7 @@
 # TODO Remove the CMake_xxx variables above and add them to the variables for the local library target below instead
 
 set(LIB_SOURCES_CPU
-<<<<<<< HEAD
-        Optional.cpp
-=======
         dummy.cpp
->>>>>>> 0b96e5d7
         )
 
 set(LIB_SOURCES_GPU
