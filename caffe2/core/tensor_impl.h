#pragma once

#include <ATen/core/DimVector.h>
#include <ATen/core/TensorImpl.h>
#include <ATen/core/context_base.h>
<<<<<<< HEAD

#include "caffe2/core/allocator.h"
#include "caffe2/core/common.h"
#include "caffe2/core/flags.h"
#include "caffe2/core/logging.h"

// A global boolean variable to control whether we free memory when a Tensor
// is shrinked to a smaller size. As a result, a Tensor is always going to
// keep the memory allocated for its maximum capacity reshaped to so far.
CAFFE2_DECLARE_bool(caffe2_keep_on_shrink);

// Since we can have high variance in blob memory allocated across different
// inputs in the same run, we will shrink the blob only if the memory gain
// is larger than this flag in bytes.
CAFFE2_DECLARE_int64(caffe2_max_keep_on_shrink_memory);

namespace caffe2 {

// Defined by protobuf
class DeviceOption;

/**
 * A utility function to convert vector<int> to vector<int64_t>.
 */
inline std::vector<int64_t> ToVectorint64_t(const std::vector<int>& src) {
  return std::vector<int64_t>(src.begin(), src.end());
}

/**
 * Return product of all dimensions starting from k
 */
inline int64_t size_from_dim_(int k, const std::vector<int64_t>& dims) {
  int64_t r = 1;
  for (size_t i = k; i < dims.size(); ++i) {
    r *= dims[i];
  }
  return r;
}

// Product of all dims up to k (not including dims[k])
inline int64_t size_to_dim_(int k, const std::vector<int64_t>& dims) {
  CAFFE_ENFORCE((unsigned)k <= dims.size());
  int64_t r = 1;
  for (int i = 0; i < k; ++i) {
    r *= dims[i];
  }
  return r;
}

// Product of all dims between k and l (not including dims[k] and dims[l])
inline int64_t size_between_dim_(int k, int l, const std::vector<int64_t>& dims) {
  CAFFE_ENFORCE((unsigned)l < dims.size());
  int64_t r = 1;
  if (k < l) {
    for (int i = k + 1; i < l; ++i) {
      r *= dims[i];
    }
  } else {
    for (int i = l + 1; i < k; ++i) {
      r *= dims[i];
    }
  }
  return r;
}

// Wrap around axis_index if it is negative, s.t., -1 is the last dim
inline int canonical_axis_index_(int axis_index, int ndims) {
  CAFFE_ENFORCE_GE(axis_index, -ndims);
  CAFFE_ENFORCE_LT(axis_index, ndims);
  if (axis_index < 0) {
    return axis_index + ndims;
  }
  return axis_index;
}

/**
 * @brief TensorImpl is the implementation of a tensor and the basic class
 * in Caffe2 that stores a contiguous memory with its shape information.
 *
 * The TensorImpl class is essentially a wrapper around a device-specific memory
 * (the device is specified by the Context template argument), and deals with
 * the allocation and de-allocation of such memory. We make a simplified
 * assumption that the memory is always contiguous.
 */
class CAFFE2_API TensorImpl : public c10::intrusive_ptr_target {
 public:
  TensorImpl() = delete;

  explicit TensorImpl(at::Storage storage) : storage_(std::move(storage)), storage_offset_(0) {
    data_type_ = storage_ ? storage_.dtype() : TypeMeta{};
  }

  TensorImpl(const TensorImpl&) = default;
  TensorImpl& operator=(const TensorImpl&) = default;
  TensorImpl(TensorImpl&&) = default;
  TensorImpl& operator=(TensorImpl&&) = default;

  virtual ~TensorImpl() noexcept {}

  /*
   * Since we removed template from tensor, we now store a static
   * context pointer in tensor, which indicates the type of the tensor.
   */
  at::BaseStaticContext* GetStaticContext() const {
    auto device_type = GetDeviceType();
    return get_static_context(device_type);
  }

  at::DeviceType GetDeviceType() const {
    return storage_.device_type();
  }

  at::Device GetDevice() const {
    return storage_.device();
  }

  /**
   * @brief Copies the data from a source tensor, with a contex provided to
   * carry out the underlying memcpy operation.
   */
  void CopyFrom(const TensorImpl& src, at::BaseContext* context = nullptr) {
    if ((void*)&src == (void*)this) {
      return;
    }
    if (data_type_ != src.meta()) {
      CAFFE_ENFORCE_WITH_CALLER(
          src.is_contiguous(),
          "Right now only copy of contiguous source Tensor is supported.");
      storage_ = at::Storage(GetDeviceType(), src.meta());
      data_type_ = src.meta();
    }
    if (src.size() == -1) {
      dims_.clear();
      numel_ = -1;
      strides_.clear();
      is_contiguous_ = true;
      storage_.reset();
      data_type_ = TypeMeta();
      return;
    }
    Resize(src.dims());
    if (size() > 0) {
      if (data_type_.copy()) {
        CAFFE_ENFORCE(
            GetDeviceType() == ::at::DeviceType::CPU,
            "In CopyFrom source and dest tensors must both be CPU for meta copy");
        CAFFE_ENFORCE(
            src.GetDeviceType() == ::at::DeviceType::CPU,
            "In CopyFrom source and dest tensors must both be CPU for meta copy");
        data_type_.copy()(src.raw_data(), raw_mutable_data(), size());
      } else {
        // We'll need to use a non-CPU context to perform the copy if
        // one of the context is not CPU since only non-CPU context
        // knows how to copy between CPU and that context
        if (src.GetDeviceType() != ::at::DeviceType::CPU || GetDeviceType() == ::at::DeviceType::CPU) {
          if (!context) {
            CreateContext(src.GetDevice())
                ->CopyBytesToDevice(
                    nbytes(),
                    src.raw_data(),
                    raw_mutable_data(),
                    GetDeviceType());
          } else {
            CAFFE_ENFORCE(
                context->device_type() == src.GetDeviceType(),
                "Type for provided context does not match the type of source");
            context->CopyBytesToDevice(
                nbytes(), src.raw_data(), raw_mutable_data(), GetDeviceType());
          }
        } else {
          // In case source context is CPU, and target context is non-CPU
          // We'll have to create a Context from target and perform the
          // copy using that context
          CreateContext(GetDevice())
              ->CopyBytesFromCPU(nbytes(), src.raw_data(), raw_mutable_data());
        }
      }
    }
  }

  /**
   * @brief Extend the outer-most dimension of this tensor
   *        to dimension of `num`.
   */
  void ExtendTo(int64_t num, float growthPct, at::BaseContext* context) {
    CAFFE_ENFORCE_GE_WITH_CALLER(dims_.size(), 1);
    CAFFE_ENFORCE_GE_WITH_CALLER(growthPct, 0);
    CAFFE_ENFORCE(context != nullptr, "Context must be provided.");
    Extend(num - dims_[0], growthPct, context);
  }

  /**
   * @brief Extends the outer-most dimension of this tensor by num elements,
   * preserving the existing data.
   *
   * The underlying data may be reallocated in order to accommodate the new
   * elements, in which case this tensors' capacity is grown at a factor of
   * growthPct. This ensures that Extend runs on an amortized O(1) time
   * complexity.
   */
  void Extend(int64_t num, float growthPct, at::BaseContext* context) {
    CAFFE_ENFORCE_GE_WITH_CALLER(dims_.size(), 1);
    CAFFE_ENFORCE_GE_WITH_CALLER(
        num, 0, "`num` must be non-negative for Extend");
    CAFFE_ENFORCE_WITH_CALLER(
        is_contiguous_,
        "Right now Extend is only supported for contiguous Tensor.");
    auto newDims = dims_;
    newDims[0] += num;
    if (!storage_.data()) {
      Resize(newDims);
      return;
    }
    auto newNumel = std::accumulate(
        newDims.begin(),
        newDims.end(),
        static_cast<int64_t>(1),
        std::multiplies<int64_t>());
    if (newNumel * storage_.itemsize() <= storage_.capacity()) {
      dims_ = newDims;
      numel_ = newNumel;
      return;
    }
    auto newCapacity = dims_;
    newCapacity[0] = std::max<size_t>(
        newDims[0], std::ceil(dims_[0] * (growthPct + 100) / 100));
    auto oldData = std::move(storage_.data_ptr());
    auto oldSize = numel_;
    auto oldDims = dims_;
    Resize(newCapacity);
    auto* newData = raw_mutable_data(data_type_);
    CAFFE_ENFORCE(
        context != nullptr, "Context must be provided to Extend the tensor");
    context->CopyItemsSameDevice(
        data_type_, oldSize, oldData.get(), newData);
    reserved_ = true;
    dims_ = newDims;
    numel_ = newNumel;
  }

  /**
   * @brief Shrinks the outer-most dimension to given size, keeping the data.
   *
   * This method guarantees that no re-allocations are carried out, which means
   * that the extra capacity after the end of the shurnk tensor is maintained.
   */
  void ShrinkTo(int64_t outer_dim) {
    CAFFE_ENFORCE_WITH_CALLER(
        is_contiguous_,
        "Right now ShrinkTo is only supported on contiguous Tensor.");
    CAFFE_ENFORCE_WITH_CALLER(dims_.size() >= 1, "Tensor must be at least 1D");
    CAFFE_ENFORCE_WITH_CALLER(
        outer_dim <= dims_[0],
        "New outer dimension must be smaller than current.");
    CAFFE_ENFORCE(
        storage_.unique(),
        "Can't call ShrinkTo on shared storage, please call Resize instead.");
    dims_[0] = outer_dim;
    numel_ = std::accumulate(
        dims_.begin(),
        dims_.end(),
        static_cast<int64_t>(1),
        std::multiplies<int64_t>());
  }

  /**
   * @brief Reserve space for the underlying tensor.
   *
   * This must be called after Resize(), since we only specify the first
   * dimension This does not copy over the old data to the newly allocated space
   */
  template <class T>
  void ReserveSpace(const T& outer_dim) {
    CAFFE_ENFORCE_WITH_CALLER(
        is_contiguous_,
        "Right now ReserveSpace is only supported for contiguous Tensor.");
    CAFFE_ENFORCE(
        numel_ != -1, "size should be initialized before calling ReserveSpace");
    CAFFE_ENFORCE(
        storage_.unique(), "Can't call ReserveSpace on shared storage.");
    auto newCapacity = dims_;
    newCapacity[0] = outer_dim;
    auto newNumel = std::accumulate(
        newCapacity.begin(),
        newCapacity.end(),
        static_cast<int64_t>(1),
        std::multiplies<int64_t>());
    if (newNumel * storage_.itemsize() <= storage_.capacity()) {
      return;
    }
    // Old data is discarded
    storage_.data_ptr().clear();
    auto oldSize = numel_;
    auto oldDims = dims_;
    Resize(newCapacity);
    // Allocate new memory but don't copy over the data
    raw_mutable_data(data_type_);
    dims_ = oldDims;
    numel_ = oldSize;
    reserved_ = true;
  }

  /**
   * @brief Resizes a tensor.
   *
   * Resize takes in a vector of ints specifying the dimensions of the tensor.
   * You can pass in an empty vector to specify that it is a scalar (i.e.
   * containing one single item).
   *
   * The underlying storage may be deleted after calling Resize: if the new
   * shape leads to a different number of items in the tensor, the old memory
   * is deleted and new memory will be allocated next time you call
   * mutable_data(). However, if the shape is different but the total number of
   * items is the same, the underlying storage is kept.
   */
  template <typename... Ts>
  void Resize(Ts... dim_source) {
    bool is_init = numel_ == -1;
    bool size_changed = SetDims(dim_source...);
    if (size_changed) {
      // If needed, we will free the data. the next mutable_data() call
      // will create the data storage.
      bool reset_tensor = false;
      if (reserved_) {
        // If tensor is reserved then don't claim its memeory unless capacity()
        // is smaller than new size
        reset_tensor = storage_.capacity() < (storage_offset_ + numel_) * storage_.itemsize();
      } else {
        reset_tensor = storage_.capacity() < (storage_offset_ + numel_) * storage_.itemsize() ||
            !FLAGS_caffe2_keep_on_shrink ||
            storage_.capacity() - (storage_offset_ + numel_) * storage_.itemsize() >
                FLAGS_caffe2_max_keep_on_shrink_memory;
      }

      if (reset_tensor && !is_init) {
        FreeMemory();
      }
    }
  }

  /**
   * Resize the tensor like the source tensor. Note that this is just a
   * sugar wrapper that essentially calls Resize(src_tensor.dims()).
   */
  inline void ResizeLike(const TensorImpl& src_tensor) {
    CAFFE_ENFORCE_WITH_CALLER(
        src_tensor.is_contiguous(),
        "Right now ResizeLike is only supported for contiguous Tensor.");
    // Note: need casting for different context types.
    if (static_cast<void*>(this) != static_cast<const void*>(&src_tensor)) {
      Resize(src_tensor.dims());
    }
  }

  /**
   * Resizes the tensor without touching underlying storage.
   * This requires the total size of the tensor to remains constant.
   */
  inline void Reshape(const std::vector<int64_t>& dims) {
    CAFFE_ENFORCE_WITH_CALLER(
        is_contiguous_,
        "Right now Reshape is only supported for contiguous Tensor.");
    int64_t new_size = 1;
    for (auto d : dims) {
      CAFFE_ENFORCE_GE_WITH_CALLER(d, 0);
      new_size *= d;
    }
    CAFFE_ENFORCE_WITH_CALLER(
        new_size == numel_,
        "New size and old size are not equal. You cannot use Reshape, "
        "but should use Resize."
        // TODO(jiayq): remove the following warning after pending diffs
        // stabilize.
        " The old caffe2 mixes Reshape and Resize but this behavior has "
        "been changed. If you find this error, most likely you will need "
        "to change corresponding code from Reshape to Resize.");
    dims_ = dims;
  }

  inline void Reshape(const std::vector<int>& dims) {
    Reshape(ToVectorint64_t(dims));
  }

  /**
   * Release whatever memory the tensor was holding but keep size and type
   * information. Subsequent call to mutable_data will trigger new memory
   * allocation.
   */
  inline void FreeMemory() {
    // We'll detach from the old Storage and create a new one
    storage_ = at::Storage(storage_.device_type(), data_type_);
    storage_offset_ = 0;
  }

  /**
   * A utility function to print the debug string for the tensor. Note that this
   * is very slow since it involves quite some string operations, so do not use
   * it in your performance-critical code.
   */
  std::string DebugString() const {
    std::stringstream ss;
    ss << "A Tensor of item size " << storage_.itemsize() << " and type "
       << data_type_.name() << " and dimension (";
    for (int d : dims_) {
      ss << d << ",";
    }
    ss << ").";
    return ss.str();
  }

  /**
   * @brief Shares the data with another tensor.
   *
   * To share data between two tensors, the sizes of the two tensors must be
   * equal already. The reason we do not implicitly do a Resize to make the two
   * tensors have the same shape is that we want to allow tensors of different
   * shapes but the same number of items to still be able to share data. This
   * allows one to e.g. have a n-dimensional Tensor and a flattened version
   * sharing the same underlying storage.
   *
   * The source tensor should already have its data allocated.
   */
  void ShareData(const TensorImpl& src) {
    // Right now, we are assuming the device_type are the same, since it is
    // inherently the same in the non-templatized code. We should probably add
    // an ENFORCE here which might affect perf a little bit.
    CAFFE_ENFORCE_EQ_WITH_CALLER(
        src.numel_,
        numel_,
        "Size mismatch - did you call reshape before sharing the data?");
    // It is possible that the source tensor hasn't called mutable_data() yet,
    // in which case ShareData() doesn't make much sense since we don't really
    // know what to share yet.
    CAFFE_ENFORCE_WITH_CALLER(
        src.storage_.data() || src.numel_ == 0,
        "Source tensor has no content and has size > 0");
    // Finally, do sharing.
    /* Since we create new Storage whenever we need to change data_type/capacity
     * this still keeps the original semantics
     */
    storage_ = src.storage();
    data_type_ = src.dtype();
    storage_offset_ = src.storage_offset();
  }

  /**
   * @brief Shares the data with an externally managed pointer.
   *
   * This is similar to ShareData() but the source is a pointer with an advanced
   * deleter option. In default, no deletion takes place, and one needs to make
   * sure that the external memory is deallocated only after the tensor finishes
   * using it. If a Deleter object is passed in, when this tensor is reallocated
   * or freed, the deleter function is going to be called.
   */
  template <typename T>
  void
  ShareExternalPointer(T* src, size_t capacity = 0, MemoryDeleter d = nullptr) {
    ShareExternalPointer((void*)src, TypeMeta::Make<T>(), capacity, d);
  }

  template <typename T>
  void ShareExternalPointer(at::DataPtr&& data_ptr, size_t capacity = 0) {
    ShareExternalPointer(std::move(data_ptr), TypeMeta::Make<T>(), capacity);
  }

  void ShareExternalPointer(
      void* src,
      const TypeMeta& data_type,
      size_t capacity = 0,
      MemoryDeleter d = nullptr) {
    CAFFE_ENFORCE_WITH_CALLER(
        is_contiguous_,
        "Right now ShareExternalPointer is only supported for contiguos Tensor.");
    CAFFE_ENFORCE_WITH_CALLER(
        data_type.id() != TypeIdentifier::uninitialized(),
        "To share with a raw external pointer you need to pass in an "
        "initialized data_type(TypeMeta).");
    ShareExternalPointer(
        at::DataPtr(src, src, d, GetDeviceType()), data_type, capacity);
  }

  void ShareExternalPointer(
      at::DataPtr&& data_ptr,
      const TypeMeta& data_type,
      size_t capacity) {
    CAFFE_ENFORCE_WITH_CALLER(
        data_type.id() != TypeIdentifier::uninitialized(),
        "To share with a raw external pointer you need to pass in an "
        "initialized data_type(TypeMeta).");
    if (!capacity) {
      capacity = numel_ * data_type.itemsize();
    }
    if (storage_.unique()) {
      CAFFE_ENFORCE_WITH_CALLER(
          numel_ >= 0,
          "To share data with a raw pointer, you need to set shape first.");
      storage_.UniqueStorageShareExternalPointer(
          std::move(data_ptr), data_type, capacity);
      data_type_ = data_type;
      storage_offset_ = 0;
    } else {
      int64_t numel = capacity / data_type.itemsize();
      // Create a new Storage
      storage_ = at::Storage(data_type, numel, std::move(data_ptr), nullptr, true);
      data_type_ = data_type;
      storage_offset_ = 0;
    }
  }

  /**
   * Returns a const raw void* pointer of the underlying storage. mutable_data()
   * or raw_mutable_data() must have been called prior to this function call.
   */
  inline const void* raw_data() const {
    CAFFE_ENFORCE_WITH_CALLER(storage_.data() || numel_ == 0);
    return static_cast<void*>(static_cast<char*>(storage_.data()) + storage_offset_ * storage_.itemsize());
  }

  /**
   * Returns a typed pointer of the underlying storage. mutable_data() or
   * raw_mutable_data() must have been called prior to this function call, and
   * the data type must be of the correct type. If you want to get a void*
   * pointer instead, use raw_data().
   */
  template <typename T>
  inline const T* data() const {
    CAFFE_ENFORCE_WITH_CALLER(
        storage_.data() || numel_ == 0,
        "The tensor is of non-zero shape, but its data is not allocated yet. "
        "Caffe2 uses a lazy allocation, so you will need to call "
        "mutable_data() or raw_mutable_data() to actually allocate memory.");
    CAFFE_ENFORCE_WITH_CALLER(
        IsType<T>(),
        "Tensor type mismatch, caller expects elements to be ",
        TypeMeta::TypeName<T>(),
        ", while tensor contains ",
        data_type_.name(),
        ". ");
    return static_cast<T*>(storage_.data()) + storage_offset_;
  }

  /**
   * Returns a mutable raw pointer of the underlying storage. Since we will need
   * to know the type of the data for allocation, a TypeMeta object is passed in
   * to specify the necessary information. This is conceptually equivalent of
   * calling mutable_data<T>() where the TypeMeta parameter meta is derived from
   * the type T. This function differs from mutable_data<T>() in the sense that
   * the type T can be specified during runtime via the TypeMeta object.
   *
   * If the existing data does not match the desired type, it will be deleted
   * and a new storage will be created.
   */
  inline void* raw_mutable_data(const TypeMeta& meta) {
    // For 0-size tensors it's fine to return any pointer (including nullptr)
    if (data_type_ == meta && (storage_.data() || numel_ == 0)) {
      return static_cast<void*>(static_cast<char*>(storage_.data()) + storage_offset_ * meta.itemsize());
    } else {
      CAFFE_ENFORCE_WITH_CALLER(
          numel_ >= 0,
          "Tensor is not initialized. You probably need to call Resize() "
          "before calling mutable_data()");
      bool had_special_dtor = data_type_.dtor() != nullptr;
      storage_offset_ = 0;
      if (storage_.unique()) {
        storage_.set_dtype(meta);
      } else {
        if (data_type_ != meta) {
          storage_ = at::Storage(storage_.device_type(), meta);
        }
      }
      data_type_ = meta;

      // We can reuse the existing buffer if the current data does not have
      // a special destructor and the new data doesn't have a special
      // constructor.
      if (numel_ == 0 ||
          (meta.ctor() == nullptr && !had_special_dtor &&
           storage_.numel() >= numel_)) {
        AT_ASSERT(storage_offset_ == 0); // because we just reallocated
        return storage_.data();
      }
      const at::Allocator* allocator = storage_.allocator();
      // TODO: Get rid of StaticContext
      CAFFE_ENFORCE(
          allocator == nullptr,
          "Allocator is not used within Caffe2 functions, please use StaticContext instead.");
      if (meta.ctor()) {
        // For types that need placement new, we will call it, as well as
        // making sure that when the data is freed, it calls the right
        // destruction procedure.
        auto size = numel_;
        auto dtor = data_type_.dtor();
        void* ptr;
        at::DeleterFnPtr deleter;
        auto ptr_and_deleter = GetStaticContext()->New(
            numel_ * storage_.itemsize()); // Removing this can get rid of
                                           // InefficientStdFunctionContext
        ptr = ptr_and_deleter.first;
        deleter = ptr_and_deleter.second;
        storage_.set_data_ptr(at::InefficientStdFunctionContext::makeDataPtr(
            ptr,
            [size, dtor, deleter](void* local_ptr) -> void {
              dtor(local_ptr, size);
              deleter(local_ptr);
            },
            at::Device(storage_.device_type())));
        data_type_.ctor()(storage_.data(), numel_);
      } else {
        // For fundamental type, new and delete is easier.
        auto ptr_and_deleter =
            GetStaticContext()->New(numel_ * storage_.itemsize());
        storage_.set_data_ptr(at::InefficientStdFunctionContext::makeDataPtr(
            ptr_and_deleter.first,
            ptr_and_deleter.second,
            at::Device(storage_.device_type())));
      }
      storage_.set_numel(numel_);
      AT_ASSERT(storage_offset_ == 0); // because we just reallocated
      return storage_.data();
    }
  }

  /**
   * Returns a mutable raw pointer of the underlying storage. This can only be
   * used when you know for sure that the underlying storage of the tensor is
   * already created via an earlier raw_mutable_data(meta) call or a
   * mutable_data<T>() call.
   *
   * If the existing data does not match the desired type, it will be deleted
   * and a new storage will be created.
   */
  inline void* raw_mutable_data() {
    CAFFE_ENFORCE_WITH_CALLER(
        data_type_.id() != TypeIdentifier::uninitialized(),
        "Calling raw_mutable_data() without meta, but the current meta is "
        "of unknown type.");
    return raw_mutable_data(data_type_);
  }

  /**
   * Returns a typed pointer of the underlying storage.
   *
   * For fundamental types, we reuse possible existing storage if there
   * is sufficient capacity.
   */
  template <typename T>
  inline T* mutable_data() {
    if ((numel_ == 0 || storage_.data()) && IsType<T>()) {
      return static_cast<T*>(storage_.data()) + storage_offset_;
    }
    // Check it here statically - otherwise TypeMeta would throw the runtime
    // error in attempt to invoke TypeMeta::ctor()
    static_assert(
        std::is_default_constructible<T>::value,
        "Tensor can't hold non-default-constructible types");
    return static_cast<T*>(raw_mutable_data(TypeMeta::Make<T>()));
  }

  /**
   * Returns the number of dimensions of the data.
   */
  inline int ndim() const {
    return dims_.size();
  }
  /**
   * Returns the size (i.e. the number of items) of the tensor.
   */
  inline int64_t size() const {
    return numel_;
  }
  /**
   * Return the number of bytes each item takes in the tensor.
   */
  inline size_t itemsize() const {
    return storage_.itemsize();
  }
  /**
   * Returns the total number of bytes of the storage.
   *
   * This is equivalent to calling size() * itemsize().
   */
  inline size_t nbytes() const {
    return numel_ * itemsize();
    ;
  }

  /**
   * Returns the dimensions of the tensor as a vector.
   */
  inline const std::vector<int64_t>& dims() const {
    return dims_;
  }

  inline int64_t size_from_dim(int k) const {
    return size_from_dim_(k, dims_);
  }

  inline int64_t size_to_dim(int k) const {
    return size_to_dim_(k, dims_);
  }

  inline int64_t size_between_dim(int k, int l) const {
    return size_between_dim_(k, l, dims_);
  }

  /**
   * Returns the 'canonical' version of a (usually)  user-specified axis,
   * allowing for negative indexing (e.g., -1 for the last axis).
   *
   * @param axis_index the axis index.
   *        If 0 <= index < ndim(), return index.
   *        If -ndim <= index <= -1, return (ndim() - (-index)),
   *        e.g., the last axis index (ndim() - 1) if index == -1,
   *        the second to last if index == -2, etc.
   *        Dies on out of range index.
   */
  inline int canonical_axis_index(int axis_index) const {
    return canonical_axis_index_(axis_index, ndim());
  }

  inline int64_t stride(int64_t dim) const {
#ifndef NDEBUG
    // TODO: dim wrapping?
    CAFFE_ENFORCE_LT_WITH_CALLER(dim, strides_.size(), "Exceeding ndim limit");
    CAFFE_ENFORCE_GE_WITH_CALLER(
        dim, 0, "Cannot have negative dimension index");
#endif
    return strides_[dim];
  }

  // TODO: Change to ArrayRef later
  inline at::DimVector strides() {
    return strides_;
  }

  inline bool is_contiguous() const {
    return is_contiguous_;
  }

  /**
   * Checks if the tensor content is of the given data type.
   */
  template <typename T>
  inline bool IsType() const {
    return storage_.IsType<T>();
  }
  /**
   * Returns the TypeMeta object associated with the current data type.
   */
  inline const TypeMeta& meta() const {
    return data_type_;
  }

  inline const TypeMeta& dtype() const {
    return data_type_;
  }

  /**
   * Returns the i-th dimension of the tensor in int.
   *
   * This function returns an int value instead of int64_t, which depending on
   * the typedef could be int64. If you want int64 dim values, make sure you
   * call dim() instead.
   */
  inline int dim32(const int i) const {
#ifndef NDEBUG
    CAFFE_ENFORCE_LT_WITH_CALLER(i, dims_.size(), "Exceeding ndim limit");
    CAFFE_ENFORCE_GE_WITH_CALLER(i, 0, "Cannot have negative dimension index");
#endif
    CAFFE_ENFORCE_LT_WITH_CALLER(dims_[i], std::numeric_limits<int>::max());
    return static_cast<int>(dims_[i]);
  }

  /**
   * Returns the i-th dimension of the tensor. Note that the passed in index
   * must be between 0 (inclusive) and the number of dimensions, otherwise
   * this function will produce a fatal message.
   */
  inline int64_t dim(const int i) const {
#ifndef NDEBUG
    CAFFE_ENFORCE_LT_WITH_CALLER(i, dims_.size(), "Exceeding ndim limit");
    CAFFE_ENFORCE_GE_WITH_CALLER(i, 0, "Cannot have negative dimension index");
#endif
    return dims_[i];
  }

  void ExtractDeviceOption(DeviceOption* device) const {
    auto* context = GetStaticContext();
    CHECK(context);
    context->ExtractDeviceOption(device, raw_data());
  }

  const at::Storage& storage() {
    return storage_;
  }

  const at::Storage& storage() const {
    return storage_;
  }

  int64_t storage_offset() const {
    return storage_offset_;
  }

 protected:
  // TODO: change to DimVector
  std::vector<int64_t> dims_; // sizes_
  at::DimVector strides_;
  int64_t numel_ = -1; // numel_
  bool is_contiguous_ = true;
  // we decide to keep reserved_ and it will
  // live in Tensor after the split
  // The logic is that if Extend() or ReserveSpace() were ever called,
  // then subsequent Resize()s will not free up Storage.
  bool reserved_ = false;
  at::Storage storage_;
  int64_t storage_offset_ = 0;
  TypeMeta data_type_;

 private:
  template <
      typename T,
      typename = typename std::enable_if<std::is_integral<T>::value>::type>
  bool SetDims(const std::vector<T>& src) {
    auto old_numel = numel_;
    dims_.resize(src.size());
    int64_t new_numel = 1;
    for (size_t i = 0; i < src.size(); ++i) {
      new_numel *= src[i];
      dims_[i] = src[i];
    }
    update_strides();
    numel_ = new_numel;
    return numel_ != old_numel;
  }

  bool SetDims() {
    auto old_numel = numel_;
    dims_.resize(0);
    update_strides();
    numel_ = 1;
    return numel_ != old_numel;
  }

  // TODO(jiayq): maybe rewrite the following functions with initializer list.
  // NVCC does not play well with initializer lists last time, but worth
  // another shot.
  bool SetDims(const int64_t d0) {
    auto old_numel = numel_;
    dims_.resize(1);
    dims_[0] = d0;
    update_strides();
    numel_ = d0;
    return numel_ != old_numel;
  }

  bool SetDims(const int64_t d0, const int64_t d1) {
    auto old_numel = numel_;
    dims_.resize(2);
    dims_[0] = d0;
    dims_[1] = d1;
    update_strides();
    numel_ = d0 * d1;
    return numel_ != old_numel;
  }

  bool SetDims(const int64_t d0, const int64_t d1, const int64_t d2) {
    auto old_numel = numel_;
    dims_.resize(3);
    dims_[0] = d0;
    dims_[1] = d1;
    dims_[2] = d2;
    update_strides();
    numel_ = d0 * d1 * d2;
    return numel_ != old_numel;
  }

  bool
  SetDims(const int64_t d0, const int64_t d1, const int64_t d2, const int64_t d3) {
    auto old_numel = numel_;
    dims_.resize(4);
    dims_[0] = d0;
    dims_[1] = d1;
    dims_[2] = d2;
    dims_[3] = d3;
    update_strides();
    numel_ = d0 * d1 * d2 * d3;
    return numel_ != old_numel;
  }

  inline void update_strides() {
    strides_.resize(dims_.size());
    if (ndim() > 0) {
      int last_idx = ndim() - 1;
      strides_[last_idx] = 1;
      for (auto i = last_idx - 1; i >= 0; --i) {
        strides_[i] = strides_[i + 1] * std::max<int64_t>(dims_[i + 1], 1);
      }
    }
    is_contiguous_ = true;
  }
};

=======
#include <ATen/core/WrapDimMinimal.h>

namespace caffe2 {
  using at::ToVectorint64_t;
  using at::size_from_dim_;
  using at::size_to_dim_;
  using at::size_between_dim_;
  using at::canonical_axis_index_;
  using at::TensorImpl;
>>>>>>> 0a5dfa5a
}<|MERGE_RESOLUTION|>--- conflicted
+++ resolved
@@ -3,911 +3,6 @@
 #include <ATen/core/DimVector.h>
 #include <ATen/core/TensorImpl.h>
 #include <ATen/core/context_base.h>
-<<<<<<< HEAD
-
-#include "caffe2/core/allocator.h"
-#include "caffe2/core/common.h"
-#include "caffe2/core/flags.h"
-#include "caffe2/core/logging.h"
-
-// A global boolean variable to control whether we free memory when a Tensor
-// is shrinked to a smaller size. As a result, a Tensor is always going to
-// keep the memory allocated for its maximum capacity reshaped to so far.
-CAFFE2_DECLARE_bool(caffe2_keep_on_shrink);
-
-// Since we can have high variance in blob memory allocated across different
-// inputs in the same run, we will shrink the blob only if the memory gain
-// is larger than this flag in bytes.
-CAFFE2_DECLARE_int64(caffe2_max_keep_on_shrink_memory);
-
-namespace caffe2 {
-
-// Defined by protobuf
-class DeviceOption;
-
-/**
- * A utility function to convert vector<int> to vector<int64_t>.
- */
-inline std::vector<int64_t> ToVectorint64_t(const std::vector<int>& src) {
-  return std::vector<int64_t>(src.begin(), src.end());
-}
-
-/**
- * Return product of all dimensions starting from k
- */
-inline int64_t size_from_dim_(int k, const std::vector<int64_t>& dims) {
-  int64_t r = 1;
-  for (size_t i = k; i < dims.size(); ++i) {
-    r *= dims[i];
-  }
-  return r;
-}
-
-// Product of all dims up to k (not including dims[k])
-inline int64_t size_to_dim_(int k, const std::vector<int64_t>& dims) {
-  CAFFE_ENFORCE((unsigned)k <= dims.size());
-  int64_t r = 1;
-  for (int i = 0; i < k; ++i) {
-    r *= dims[i];
-  }
-  return r;
-}
-
-// Product of all dims between k and l (not including dims[k] and dims[l])
-inline int64_t size_between_dim_(int k, int l, const std::vector<int64_t>& dims) {
-  CAFFE_ENFORCE((unsigned)l < dims.size());
-  int64_t r = 1;
-  if (k < l) {
-    for (int i = k + 1; i < l; ++i) {
-      r *= dims[i];
-    }
-  } else {
-    for (int i = l + 1; i < k; ++i) {
-      r *= dims[i];
-    }
-  }
-  return r;
-}
-
-// Wrap around axis_index if it is negative, s.t., -1 is the last dim
-inline int canonical_axis_index_(int axis_index, int ndims) {
-  CAFFE_ENFORCE_GE(axis_index, -ndims);
-  CAFFE_ENFORCE_LT(axis_index, ndims);
-  if (axis_index < 0) {
-    return axis_index + ndims;
-  }
-  return axis_index;
-}
-
-/**
- * @brief TensorImpl is the implementation of a tensor and the basic class
- * in Caffe2 that stores a contiguous memory with its shape information.
- *
- * The TensorImpl class is essentially a wrapper around a device-specific memory
- * (the device is specified by the Context template argument), and deals with
- * the allocation and de-allocation of such memory. We make a simplified
- * assumption that the memory is always contiguous.
- */
-class CAFFE2_API TensorImpl : public c10::intrusive_ptr_target {
- public:
-  TensorImpl() = delete;
-
-  explicit TensorImpl(at::Storage storage) : storage_(std::move(storage)), storage_offset_(0) {
-    data_type_ = storage_ ? storage_.dtype() : TypeMeta{};
-  }
-
-  TensorImpl(const TensorImpl&) = default;
-  TensorImpl& operator=(const TensorImpl&) = default;
-  TensorImpl(TensorImpl&&) = default;
-  TensorImpl& operator=(TensorImpl&&) = default;
-
-  virtual ~TensorImpl() noexcept {}
-
-  /*
-   * Since we removed template from tensor, we now store a static
-   * context pointer in tensor, which indicates the type of the tensor.
-   */
-  at::BaseStaticContext* GetStaticContext() const {
-    auto device_type = GetDeviceType();
-    return get_static_context(device_type);
-  }
-
-  at::DeviceType GetDeviceType() const {
-    return storage_.device_type();
-  }
-
-  at::Device GetDevice() const {
-    return storage_.device();
-  }
-
-  /**
-   * @brief Copies the data from a source tensor, with a contex provided to
-   * carry out the underlying memcpy operation.
-   */
-  void CopyFrom(const TensorImpl& src, at::BaseContext* context = nullptr) {
-    if ((void*)&src == (void*)this) {
-      return;
-    }
-    if (data_type_ != src.meta()) {
-      CAFFE_ENFORCE_WITH_CALLER(
-          src.is_contiguous(),
-          "Right now only copy of contiguous source Tensor is supported.");
-      storage_ = at::Storage(GetDeviceType(), src.meta());
-      data_type_ = src.meta();
-    }
-    if (src.size() == -1) {
-      dims_.clear();
-      numel_ = -1;
-      strides_.clear();
-      is_contiguous_ = true;
-      storage_.reset();
-      data_type_ = TypeMeta();
-      return;
-    }
-    Resize(src.dims());
-    if (size() > 0) {
-      if (data_type_.copy()) {
-        CAFFE_ENFORCE(
-            GetDeviceType() == ::at::DeviceType::CPU,
-            "In CopyFrom source and dest tensors must both be CPU for meta copy");
-        CAFFE_ENFORCE(
-            src.GetDeviceType() == ::at::DeviceType::CPU,
-            "In CopyFrom source and dest tensors must both be CPU for meta copy");
-        data_type_.copy()(src.raw_data(), raw_mutable_data(), size());
-      } else {
-        // We'll need to use a non-CPU context to perform the copy if
-        // one of the context is not CPU since only non-CPU context
-        // knows how to copy between CPU and that context
-        if (src.GetDeviceType() != ::at::DeviceType::CPU || GetDeviceType() == ::at::DeviceType::CPU) {
-          if (!context) {
-            CreateContext(src.GetDevice())
-                ->CopyBytesToDevice(
-                    nbytes(),
-                    src.raw_data(),
-                    raw_mutable_data(),
-                    GetDeviceType());
-          } else {
-            CAFFE_ENFORCE(
-                context->device_type() == src.GetDeviceType(),
-                "Type for provided context does not match the type of source");
-            context->CopyBytesToDevice(
-                nbytes(), src.raw_data(), raw_mutable_data(), GetDeviceType());
-          }
-        } else {
-          // In case source context is CPU, and target context is non-CPU
-          // We'll have to create a Context from target and perform the
-          // copy using that context
-          CreateContext(GetDevice())
-              ->CopyBytesFromCPU(nbytes(), src.raw_data(), raw_mutable_data());
-        }
-      }
-    }
-  }
-
-  /**
-   * @brief Extend the outer-most dimension of this tensor
-   *        to dimension of `num`.
-   */
-  void ExtendTo(int64_t num, float growthPct, at::BaseContext* context) {
-    CAFFE_ENFORCE_GE_WITH_CALLER(dims_.size(), 1);
-    CAFFE_ENFORCE_GE_WITH_CALLER(growthPct, 0);
-    CAFFE_ENFORCE(context != nullptr, "Context must be provided.");
-    Extend(num - dims_[0], growthPct, context);
-  }
-
-  /**
-   * @brief Extends the outer-most dimension of this tensor by num elements,
-   * preserving the existing data.
-   *
-   * The underlying data may be reallocated in order to accommodate the new
-   * elements, in which case this tensors' capacity is grown at a factor of
-   * growthPct. This ensures that Extend runs on an amortized O(1) time
-   * complexity.
-   */
-  void Extend(int64_t num, float growthPct, at::BaseContext* context) {
-    CAFFE_ENFORCE_GE_WITH_CALLER(dims_.size(), 1);
-    CAFFE_ENFORCE_GE_WITH_CALLER(
-        num, 0, "`num` must be non-negative for Extend");
-    CAFFE_ENFORCE_WITH_CALLER(
-        is_contiguous_,
-        "Right now Extend is only supported for contiguous Tensor.");
-    auto newDims = dims_;
-    newDims[0] += num;
-    if (!storage_.data()) {
-      Resize(newDims);
-      return;
-    }
-    auto newNumel = std::accumulate(
-        newDims.begin(),
-        newDims.end(),
-        static_cast<int64_t>(1),
-        std::multiplies<int64_t>());
-    if (newNumel * storage_.itemsize() <= storage_.capacity()) {
-      dims_ = newDims;
-      numel_ = newNumel;
-      return;
-    }
-    auto newCapacity = dims_;
-    newCapacity[0] = std::max<size_t>(
-        newDims[0], std::ceil(dims_[0] * (growthPct + 100) / 100));
-    auto oldData = std::move(storage_.data_ptr());
-    auto oldSize = numel_;
-    auto oldDims = dims_;
-    Resize(newCapacity);
-    auto* newData = raw_mutable_data(data_type_);
-    CAFFE_ENFORCE(
-        context != nullptr, "Context must be provided to Extend the tensor");
-    context->CopyItemsSameDevice(
-        data_type_, oldSize, oldData.get(), newData);
-    reserved_ = true;
-    dims_ = newDims;
-    numel_ = newNumel;
-  }
-
-  /**
-   * @brief Shrinks the outer-most dimension to given size, keeping the data.
-   *
-   * This method guarantees that no re-allocations are carried out, which means
-   * that the extra capacity after the end of the shurnk tensor is maintained.
-   */
-  void ShrinkTo(int64_t outer_dim) {
-    CAFFE_ENFORCE_WITH_CALLER(
-        is_contiguous_,
-        "Right now ShrinkTo is only supported on contiguous Tensor.");
-    CAFFE_ENFORCE_WITH_CALLER(dims_.size() >= 1, "Tensor must be at least 1D");
-    CAFFE_ENFORCE_WITH_CALLER(
-        outer_dim <= dims_[0],
-        "New outer dimension must be smaller than current.");
-    CAFFE_ENFORCE(
-        storage_.unique(),
-        "Can't call ShrinkTo on shared storage, please call Resize instead.");
-    dims_[0] = outer_dim;
-    numel_ = std::accumulate(
-        dims_.begin(),
-        dims_.end(),
-        static_cast<int64_t>(1),
-        std::multiplies<int64_t>());
-  }
-
-  /**
-   * @brief Reserve space for the underlying tensor.
-   *
-   * This must be called after Resize(), since we only specify the first
-   * dimension This does not copy over the old data to the newly allocated space
-   */
-  template <class T>
-  void ReserveSpace(const T& outer_dim) {
-    CAFFE_ENFORCE_WITH_CALLER(
-        is_contiguous_,
-        "Right now ReserveSpace is only supported for contiguous Tensor.");
-    CAFFE_ENFORCE(
-        numel_ != -1, "size should be initialized before calling ReserveSpace");
-    CAFFE_ENFORCE(
-        storage_.unique(), "Can't call ReserveSpace on shared storage.");
-    auto newCapacity = dims_;
-    newCapacity[0] = outer_dim;
-    auto newNumel = std::accumulate(
-        newCapacity.begin(),
-        newCapacity.end(),
-        static_cast<int64_t>(1),
-        std::multiplies<int64_t>());
-    if (newNumel * storage_.itemsize() <= storage_.capacity()) {
-      return;
-    }
-    // Old data is discarded
-    storage_.data_ptr().clear();
-    auto oldSize = numel_;
-    auto oldDims = dims_;
-    Resize(newCapacity);
-    // Allocate new memory but don't copy over the data
-    raw_mutable_data(data_type_);
-    dims_ = oldDims;
-    numel_ = oldSize;
-    reserved_ = true;
-  }
-
-  /**
-   * @brief Resizes a tensor.
-   *
-   * Resize takes in a vector of ints specifying the dimensions of the tensor.
-   * You can pass in an empty vector to specify that it is a scalar (i.e.
-   * containing one single item).
-   *
-   * The underlying storage may be deleted after calling Resize: if the new
-   * shape leads to a different number of items in the tensor, the old memory
-   * is deleted and new memory will be allocated next time you call
-   * mutable_data(). However, if the shape is different but the total number of
-   * items is the same, the underlying storage is kept.
-   */
-  template <typename... Ts>
-  void Resize(Ts... dim_source) {
-    bool is_init = numel_ == -1;
-    bool size_changed = SetDims(dim_source...);
-    if (size_changed) {
-      // If needed, we will free the data. the next mutable_data() call
-      // will create the data storage.
-      bool reset_tensor = false;
-      if (reserved_) {
-        // If tensor is reserved then don't claim its memeory unless capacity()
-        // is smaller than new size
-        reset_tensor = storage_.capacity() < (storage_offset_ + numel_) * storage_.itemsize();
-      } else {
-        reset_tensor = storage_.capacity() < (storage_offset_ + numel_) * storage_.itemsize() ||
-            !FLAGS_caffe2_keep_on_shrink ||
-            storage_.capacity() - (storage_offset_ + numel_) * storage_.itemsize() >
-                FLAGS_caffe2_max_keep_on_shrink_memory;
-      }
-
-      if (reset_tensor && !is_init) {
-        FreeMemory();
-      }
-    }
-  }
-
-  /**
-   * Resize the tensor like the source tensor. Note that this is just a
-   * sugar wrapper that essentially calls Resize(src_tensor.dims()).
-   */
-  inline void ResizeLike(const TensorImpl& src_tensor) {
-    CAFFE_ENFORCE_WITH_CALLER(
-        src_tensor.is_contiguous(),
-        "Right now ResizeLike is only supported for contiguous Tensor.");
-    // Note: need casting for different context types.
-    if (static_cast<void*>(this) != static_cast<const void*>(&src_tensor)) {
-      Resize(src_tensor.dims());
-    }
-  }
-
-  /**
-   * Resizes the tensor without touching underlying storage.
-   * This requires the total size of the tensor to remains constant.
-   */
-  inline void Reshape(const std::vector<int64_t>& dims) {
-    CAFFE_ENFORCE_WITH_CALLER(
-        is_contiguous_,
-        "Right now Reshape is only supported for contiguous Tensor.");
-    int64_t new_size = 1;
-    for (auto d : dims) {
-      CAFFE_ENFORCE_GE_WITH_CALLER(d, 0);
-      new_size *= d;
-    }
-    CAFFE_ENFORCE_WITH_CALLER(
-        new_size == numel_,
-        "New size and old size are not equal. You cannot use Reshape, "
-        "but should use Resize."
-        // TODO(jiayq): remove the following warning after pending diffs
-        // stabilize.
-        " The old caffe2 mixes Reshape and Resize but this behavior has "
-        "been changed. If you find this error, most likely you will need "
-        "to change corresponding code from Reshape to Resize.");
-    dims_ = dims;
-  }
-
-  inline void Reshape(const std::vector<int>& dims) {
-    Reshape(ToVectorint64_t(dims));
-  }
-
-  /**
-   * Release whatever memory the tensor was holding but keep size and type
-   * information. Subsequent call to mutable_data will trigger new memory
-   * allocation.
-   */
-  inline void FreeMemory() {
-    // We'll detach from the old Storage and create a new one
-    storage_ = at::Storage(storage_.device_type(), data_type_);
-    storage_offset_ = 0;
-  }
-
-  /**
-   * A utility function to print the debug string for the tensor. Note that this
-   * is very slow since it involves quite some string operations, so do not use
-   * it in your performance-critical code.
-   */
-  std::string DebugString() const {
-    std::stringstream ss;
-    ss << "A Tensor of item size " << storage_.itemsize() << " and type "
-       << data_type_.name() << " and dimension (";
-    for (int d : dims_) {
-      ss << d << ",";
-    }
-    ss << ").";
-    return ss.str();
-  }
-
-  /**
-   * @brief Shares the data with another tensor.
-   *
-   * To share data between two tensors, the sizes of the two tensors must be
-   * equal already. The reason we do not implicitly do a Resize to make the two
-   * tensors have the same shape is that we want to allow tensors of different
-   * shapes but the same number of items to still be able to share data. This
-   * allows one to e.g. have a n-dimensional Tensor and a flattened version
-   * sharing the same underlying storage.
-   *
-   * The source tensor should already have its data allocated.
-   */
-  void ShareData(const TensorImpl& src) {
-    // Right now, we are assuming the device_type are the same, since it is
-    // inherently the same in the non-templatized code. We should probably add
-    // an ENFORCE here which might affect perf a little bit.
-    CAFFE_ENFORCE_EQ_WITH_CALLER(
-        src.numel_,
-        numel_,
-        "Size mismatch - did you call reshape before sharing the data?");
-    // It is possible that the source tensor hasn't called mutable_data() yet,
-    // in which case ShareData() doesn't make much sense since we don't really
-    // know what to share yet.
-    CAFFE_ENFORCE_WITH_CALLER(
-        src.storage_.data() || src.numel_ == 0,
-        "Source tensor has no content and has size > 0");
-    // Finally, do sharing.
-    /* Since we create new Storage whenever we need to change data_type/capacity
-     * this still keeps the original semantics
-     */
-    storage_ = src.storage();
-    data_type_ = src.dtype();
-    storage_offset_ = src.storage_offset();
-  }
-
-  /**
-   * @brief Shares the data with an externally managed pointer.
-   *
-   * This is similar to ShareData() but the source is a pointer with an advanced
-   * deleter option. In default, no deletion takes place, and one needs to make
-   * sure that the external memory is deallocated only after the tensor finishes
-   * using it. If a Deleter object is passed in, when this tensor is reallocated
-   * or freed, the deleter function is going to be called.
-   */
-  template <typename T>
-  void
-  ShareExternalPointer(T* src, size_t capacity = 0, MemoryDeleter d = nullptr) {
-    ShareExternalPointer((void*)src, TypeMeta::Make<T>(), capacity, d);
-  }
-
-  template <typename T>
-  void ShareExternalPointer(at::DataPtr&& data_ptr, size_t capacity = 0) {
-    ShareExternalPointer(std::move(data_ptr), TypeMeta::Make<T>(), capacity);
-  }
-
-  void ShareExternalPointer(
-      void* src,
-      const TypeMeta& data_type,
-      size_t capacity = 0,
-      MemoryDeleter d = nullptr) {
-    CAFFE_ENFORCE_WITH_CALLER(
-        is_contiguous_,
-        "Right now ShareExternalPointer is only supported for contiguos Tensor.");
-    CAFFE_ENFORCE_WITH_CALLER(
-        data_type.id() != TypeIdentifier::uninitialized(),
-        "To share with a raw external pointer you need to pass in an "
-        "initialized data_type(TypeMeta).");
-    ShareExternalPointer(
-        at::DataPtr(src, src, d, GetDeviceType()), data_type, capacity);
-  }
-
-  void ShareExternalPointer(
-      at::DataPtr&& data_ptr,
-      const TypeMeta& data_type,
-      size_t capacity) {
-    CAFFE_ENFORCE_WITH_CALLER(
-        data_type.id() != TypeIdentifier::uninitialized(),
-        "To share with a raw external pointer you need to pass in an "
-        "initialized data_type(TypeMeta).");
-    if (!capacity) {
-      capacity = numel_ * data_type.itemsize();
-    }
-    if (storage_.unique()) {
-      CAFFE_ENFORCE_WITH_CALLER(
-          numel_ >= 0,
-          "To share data with a raw pointer, you need to set shape first.");
-      storage_.UniqueStorageShareExternalPointer(
-          std::move(data_ptr), data_type, capacity);
-      data_type_ = data_type;
-      storage_offset_ = 0;
-    } else {
-      int64_t numel = capacity / data_type.itemsize();
-      // Create a new Storage
-      storage_ = at::Storage(data_type, numel, std::move(data_ptr), nullptr, true);
-      data_type_ = data_type;
-      storage_offset_ = 0;
-    }
-  }
-
-  /**
-   * Returns a const raw void* pointer of the underlying storage. mutable_data()
-   * or raw_mutable_data() must have been called prior to this function call.
-   */
-  inline const void* raw_data() const {
-    CAFFE_ENFORCE_WITH_CALLER(storage_.data() || numel_ == 0);
-    return static_cast<void*>(static_cast<char*>(storage_.data()) + storage_offset_ * storage_.itemsize());
-  }
-
-  /**
-   * Returns a typed pointer of the underlying storage. mutable_data() or
-   * raw_mutable_data() must have been called prior to this function call, and
-   * the data type must be of the correct type. If you want to get a void*
-   * pointer instead, use raw_data().
-   */
-  template <typename T>
-  inline const T* data() const {
-    CAFFE_ENFORCE_WITH_CALLER(
-        storage_.data() || numel_ == 0,
-        "The tensor is of non-zero shape, but its data is not allocated yet. "
-        "Caffe2 uses a lazy allocation, so you will need to call "
-        "mutable_data() or raw_mutable_data() to actually allocate memory.");
-    CAFFE_ENFORCE_WITH_CALLER(
-        IsType<T>(),
-        "Tensor type mismatch, caller expects elements to be ",
-        TypeMeta::TypeName<T>(),
-        ", while tensor contains ",
-        data_type_.name(),
-        ". ");
-    return static_cast<T*>(storage_.data()) + storage_offset_;
-  }
-
-  /**
-   * Returns a mutable raw pointer of the underlying storage. Since we will need
-   * to know the type of the data for allocation, a TypeMeta object is passed in
-   * to specify the necessary information. This is conceptually equivalent of
-   * calling mutable_data<T>() where the TypeMeta parameter meta is derived from
-   * the type T. This function differs from mutable_data<T>() in the sense that
-   * the type T can be specified during runtime via the TypeMeta object.
-   *
-   * If the existing data does not match the desired type, it will be deleted
-   * and a new storage will be created.
-   */
-  inline void* raw_mutable_data(const TypeMeta& meta) {
-    // For 0-size tensors it's fine to return any pointer (including nullptr)
-    if (data_type_ == meta && (storage_.data() || numel_ == 0)) {
-      return static_cast<void*>(static_cast<char*>(storage_.data()) + storage_offset_ * meta.itemsize());
-    } else {
-      CAFFE_ENFORCE_WITH_CALLER(
-          numel_ >= 0,
-          "Tensor is not initialized. You probably need to call Resize() "
-          "before calling mutable_data()");
-      bool had_special_dtor = data_type_.dtor() != nullptr;
-      storage_offset_ = 0;
-      if (storage_.unique()) {
-        storage_.set_dtype(meta);
-      } else {
-        if (data_type_ != meta) {
-          storage_ = at::Storage(storage_.device_type(), meta);
-        }
-      }
-      data_type_ = meta;
-
-      // We can reuse the existing buffer if the current data does not have
-      // a special destructor and the new data doesn't have a special
-      // constructor.
-      if (numel_ == 0 ||
-          (meta.ctor() == nullptr && !had_special_dtor &&
-           storage_.numel() >= numel_)) {
-        AT_ASSERT(storage_offset_ == 0); // because we just reallocated
-        return storage_.data();
-      }
-      const at::Allocator* allocator = storage_.allocator();
-      // TODO: Get rid of StaticContext
-      CAFFE_ENFORCE(
-          allocator == nullptr,
-          "Allocator is not used within Caffe2 functions, please use StaticContext instead.");
-      if (meta.ctor()) {
-        // For types that need placement new, we will call it, as well as
-        // making sure that when the data is freed, it calls the right
-        // destruction procedure.
-        auto size = numel_;
-        auto dtor = data_type_.dtor();
-        void* ptr;
-        at::DeleterFnPtr deleter;
-        auto ptr_and_deleter = GetStaticContext()->New(
-            numel_ * storage_.itemsize()); // Removing this can get rid of
-                                           // InefficientStdFunctionContext
-        ptr = ptr_and_deleter.first;
-        deleter = ptr_and_deleter.second;
-        storage_.set_data_ptr(at::InefficientStdFunctionContext::makeDataPtr(
-            ptr,
-            [size, dtor, deleter](void* local_ptr) -> void {
-              dtor(local_ptr, size);
-              deleter(local_ptr);
-            },
-            at::Device(storage_.device_type())));
-        data_type_.ctor()(storage_.data(), numel_);
-      } else {
-        // For fundamental type, new and delete is easier.
-        auto ptr_and_deleter =
-            GetStaticContext()->New(numel_ * storage_.itemsize());
-        storage_.set_data_ptr(at::InefficientStdFunctionContext::makeDataPtr(
-            ptr_and_deleter.first,
-            ptr_and_deleter.second,
-            at::Device(storage_.device_type())));
-      }
-      storage_.set_numel(numel_);
-      AT_ASSERT(storage_offset_ == 0); // because we just reallocated
-      return storage_.data();
-    }
-  }
-
-  /**
-   * Returns a mutable raw pointer of the underlying storage. This can only be
-   * used when you know for sure that the underlying storage of the tensor is
-   * already created via an earlier raw_mutable_data(meta) call or a
-   * mutable_data<T>() call.
-   *
-   * If the existing data does not match the desired type, it will be deleted
-   * and a new storage will be created.
-   */
-  inline void* raw_mutable_data() {
-    CAFFE_ENFORCE_WITH_CALLER(
-        data_type_.id() != TypeIdentifier::uninitialized(),
-        "Calling raw_mutable_data() without meta, but the current meta is "
-        "of unknown type.");
-    return raw_mutable_data(data_type_);
-  }
-
-  /**
-   * Returns a typed pointer of the underlying storage.
-   *
-   * For fundamental types, we reuse possible existing storage if there
-   * is sufficient capacity.
-   */
-  template <typename T>
-  inline T* mutable_data() {
-    if ((numel_ == 0 || storage_.data()) && IsType<T>()) {
-      return static_cast<T*>(storage_.data()) + storage_offset_;
-    }
-    // Check it here statically - otherwise TypeMeta would throw the runtime
-    // error in attempt to invoke TypeMeta::ctor()
-    static_assert(
-        std::is_default_constructible<T>::value,
-        "Tensor can't hold non-default-constructible types");
-    return static_cast<T*>(raw_mutable_data(TypeMeta::Make<T>()));
-  }
-
-  /**
-   * Returns the number of dimensions of the data.
-   */
-  inline int ndim() const {
-    return dims_.size();
-  }
-  /**
-   * Returns the size (i.e. the number of items) of the tensor.
-   */
-  inline int64_t size() const {
-    return numel_;
-  }
-  /**
-   * Return the number of bytes each item takes in the tensor.
-   */
-  inline size_t itemsize() const {
-    return storage_.itemsize();
-  }
-  /**
-   * Returns the total number of bytes of the storage.
-   *
-   * This is equivalent to calling size() * itemsize().
-   */
-  inline size_t nbytes() const {
-    return numel_ * itemsize();
-    ;
-  }
-
-  /**
-   * Returns the dimensions of the tensor as a vector.
-   */
-  inline const std::vector<int64_t>& dims() const {
-    return dims_;
-  }
-
-  inline int64_t size_from_dim(int k) const {
-    return size_from_dim_(k, dims_);
-  }
-
-  inline int64_t size_to_dim(int k) const {
-    return size_to_dim_(k, dims_);
-  }
-
-  inline int64_t size_between_dim(int k, int l) const {
-    return size_between_dim_(k, l, dims_);
-  }
-
-  /**
-   * Returns the 'canonical' version of a (usually)  user-specified axis,
-   * allowing for negative indexing (e.g., -1 for the last axis).
-   *
-   * @param axis_index the axis index.
-   *        If 0 <= index < ndim(), return index.
-   *        If -ndim <= index <= -1, return (ndim() - (-index)),
-   *        e.g., the last axis index (ndim() - 1) if index == -1,
-   *        the second to last if index == -2, etc.
-   *        Dies on out of range index.
-   */
-  inline int canonical_axis_index(int axis_index) const {
-    return canonical_axis_index_(axis_index, ndim());
-  }
-
-  inline int64_t stride(int64_t dim) const {
-#ifndef NDEBUG
-    // TODO: dim wrapping?
-    CAFFE_ENFORCE_LT_WITH_CALLER(dim, strides_.size(), "Exceeding ndim limit");
-    CAFFE_ENFORCE_GE_WITH_CALLER(
-        dim, 0, "Cannot have negative dimension index");
-#endif
-    return strides_[dim];
-  }
-
-  // TODO: Change to ArrayRef later
-  inline at::DimVector strides() {
-    return strides_;
-  }
-
-  inline bool is_contiguous() const {
-    return is_contiguous_;
-  }
-
-  /**
-   * Checks if the tensor content is of the given data type.
-   */
-  template <typename T>
-  inline bool IsType() const {
-    return storage_.IsType<T>();
-  }
-  /**
-   * Returns the TypeMeta object associated with the current data type.
-   */
-  inline const TypeMeta& meta() const {
-    return data_type_;
-  }
-
-  inline const TypeMeta& dtype() const {
-    return data_type_;
-  }
-
-  /**
-   * Returns the i-th dimension of the tensor in int.
-   *
-   * This function returns an int value instead of int64_t, which depending on
-   * the typedef could be int64. If you want int64 dim values, make sure you
-   * call dim() instead.
-   */
-  inline int dim32(const int i) const {
-#ifndef NDEBUG
-    CAFFE_ENFORCE_LT_WITH_CALLER(i, dims_.size(), "Exceeding ndim limit");
-    CAFFE_ENFORCE_GE_WITH_CALLER(i, 0, "Cannot have negative dimension index");
-#endif
-    CAFFE_ENFORCE_LT_WITH_CALLER(dims_[i], std::numeric_limits<int>::max());
-    return static_cast<int>(dims_[i]);
-  }
-
-  /**
-   * Returns the i-th dimension of the tensor. Note that the passed in index
-   * must be between 0 (inclusive) and the number of dimensions, otherwise
-   * this function will produce a fatal message.
-   */
-  inline int64_t dim(const int i) const {
-#ifndef NDEBUG
-    CAFFE_ENFORCE_LT_WITH_CALLER(i, dims_.size(), "Exceeding ndim limit");
-    CAFFE_ENFORCE_GE_WITH_CALLER(i, 0, "Cannot have negative dimension index");
-#endif
-    return dims_[i];
-  }
-
-  void ExtractDeviceOption(DeviceOption* device) const {
-    auto* context = GetStaticContext();
-    CHECK(context);
-    context->ExtractDeviceOption(device, raw_data());
-  }
-
-  const at::Storage& storage() {
-    return storage_;
-  }
-
-  const at::Storage& storage() const {
-    return storage_;
-  }
-
-  int64_t storage_offset() const {
-    return storage_offset_;
-  }
-
- protected:
-  // TODO: change to DimVector
-  std::vector<int64_t> dims_; // sizes_
-  at::DimVector strides_;
-  int64_t numel_ = -1; // numel_
-  bool is_contiguous_ = true;
-  // we decide to keep reserved_ and it will
-  // live in Tensor after the split
-  // The logic is that if Extend() or ReserveSpace() were ever called,
-  // then subsequent Resize()s will not free up Storage.
-  bool reserved_ = false;
-  at::Storage storage_;
-  int64_t storage_offset_ = 0;
-  TypeMeta data_type_;
-
- private:
-  template <
-      typename T,
-      typename = typename std::enable_if<std::is_integral<T>::value>::type>
-  bool SetDims(const std::vector<T>& src) {
-    auto old_numel = numel_;
-    dims_.resize(src.size());
-    int64_t new_numel = 1;
-    for (size_t i = 0; i < src.size(); ++i) {
-      new_numel *= src[i];
-      dims_[i] = src[i];
-    }
-    update_strides();
-    numel_ = new_numel;
-    return numel_ != old_numel;
-  }
-
-  bool SetDims() {
-    auto old_numel = numel_;
-    dims_.resize(0);
-    update_strides();
-    numel_ = 1;
-    return numel_ != old_numel;
-  }
-
-  // TODO(jiayq): maybe rewrite the following functions with initializer list.
-  // NVCC does not play well with initializer lists last time, but worth
-  // another shot.
-  bool SetDims(const int64_t d0) {
-    auto old_numel = numel_;
-    dims_.resize(1);
-    dims_[0] = d0;
-    update_strides();
-    numel_ = d0;
-    return numel_ != old_numel;
-  }
-
-  bool SetDims(const int64_t d0, const int64_t d1) {
-    auto old_numel = numel_;
-    dims_.resize(2);
-    dims_[0] = d0;
-    dims_[1] = d1;
-    update_strides();
-    numel_ = d0 * d1;
-    return numel_ != old_numel;
-  }
-
-  bool SetDims(const int64_t d0, const int64_t d1, const int64_t d2) {
-    auto old_numel = numel_;
-    dims_.resize(3);
-    dims_[0] = d0;
-    dims_[1] = d1;
-    dims_[2] = d2;
-    update_strides();
-    numel_ = d0 * d1 * d2;
-    return numel_ != old_numel;
-  }
-
-  bool
-  SetDims(const int64_t d0, const int64_t d1, const int64_t d2, const int64_t d3) {
-    auto old_numel = numel_;
-    dims_.resize(4);
-    dims_[0] = d0;
-    dims_[1] = d1;
-    dims_[2] = d2;
-    dims_[3] = d3;
-    update_strides();
-    numel_ = d0 * d1 * d2 * d3;
-    return numel_ != old_numel;
-  }
-
-  inline void update_strides() {
-    strides_.resize(dims_.size());
-    if (ndim() > 0) {
-      int last_idx = ndim() - 1;
-      strides_[last_idx] = 1;
-      for (auto i = last_idx - 1; i >= 0; --i) {
-        strides_[i] = strides_[i + 1] * std::max<int64_t>(dims_[i + 1], 1);
-      }
-    }
-    is_contiguous_ = true;
-  }
-};
-
-=======
 #include <ATen/core/WrapDimMinimal.h>
 
 namespace caffe2 {
@@ -917,5 +12,4 @@
   using at::size_between_dim_;
   using at::canonical_axis_index_;
   using at::TensorImpl;
->>>>>>> 0a5dfa5a
 }