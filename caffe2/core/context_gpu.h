--- conflicted
+++ resolved
@@ -278,10 +278,7 @@
   }
 
   at::Device device() const override {
-<<<<<<< HEAD
     // cache?
-=======
->>>>>>> b57fdf1d
     return at::Device(CUDA, gpu_id_);
   }
 
