#ifndef CAFFE2_CORE_TENSOR_H_
#define CAFFE2_CORE_TENSOR_H_

#include "caffe2/core/storage.h"
#include "caffe2/core/tensor_impl.h"

#include <ATen/core/UndefinedTensorImpl.h>
#include <ATen/core/intrusive_ptr.h>
#include "ATen/core/TensorOptions.h"

namespace caffe2 {

using at::UndefinedTensorImpl;

/**
 * @brief Tensor class holds a shared pointer to the implementation TensorImpl,
 * redirects API calls to TensorImpl;
 * Copying of Tensor results in sharing the same underlying implementation
 * object
 *
 * NB: See TensorImpl for documentation on these methods.
 */
class CAFFE2_API Tensor final {
 protected:
  using TensorImplPtr = c10::intrusive_ptr<TensorImpl, UndefinedTensorImpl>;
  TensorImplPtr impl_;

 public:
  Tensor() : impl_() {}

  operator bool() const {
    return impl_.defined();
  }

  TensorImpl* unsafeGetTensorImpl() const {
    return impl_.get();
  }

  /**
   * @brief Creates a tensor of the given device type.
   *
   * Note that the actual data allocation is not going to be carried out until
   * you resize the tensor and then call mutable_data().
   */
  explicit Tensor(at::Device device)
    : impl_(c10::make_intrusive<TensorImpl, UndefinedTensorImpl>(
        Storage(device),
        at::detail::computeTensorTypeId(at::device(device).layout(at::kStrided)),
        /*is_variable=*/ false
      )) {
  }

  /**
   * @brief Creates a tensor of the given dimension.
   *
   * Note that the actual data allocation is not going to be carried out until
   * the first time mutable_data() is called.
   */
  explicit Tensor(at::IntList dims, DeviceType type) : Tensor(type) {
    // TODO: here, we create a Storage
    // and immediately discard it in Resize() since
    // reset_tensor will be true and FreeMemory will be called,
    // we might want to avoid creating Storage twice?
    Resize(dims);
  }

  explicit Tensor(const vector<int>& dims, DeviceType type)
      : Tensor(type) {
    Resize(dims);
  }

  /**
   * @brief: Create a Tensor of at::DeviceType `type` and initialize it with
   * src Tensor
   */
  Tensor(const Tensor& src, DeviceType type)
      : Tensor(type) {
    CopyFrom(src);
  }

  Tensor Clone() const {
    Tensor x(GetDevice());
    x.CopyFrom(*this);
    return x;
  }

  DeviceType GetDeviceType() const {
    return impl_->device_type();
  }

  at::Device GetDevice() const {
    return impl_.get()->GetDevice();
  }

  void CopyFrom(const Tensor& src, BaseContext* context = nullptr) const {
    impl_.get()->CopyFrom(*src.impl_.get(), context);
  }

  /**
   * @brief Extend the outer-most dimension of this tensor
   *        to dimension of `num`.
   */
  void ExtendTo(int64_t num, float growthPct, BaseContext* context) const {
    CAFFE_ENFORCE_GE_WITH_CALLER(impl_->dim(), 1);
    CAFFE_ENFORCE_GE_WITH_CALLER(growthPct, 0);
    CAFFE_ENFORCE(context != nullptr, "Context must be provided.");
    Extend(num - impl_->size(0), growthPct, context);
  }

  void Extend(int64_t num, float growthPct, BaseContext* context) const {
    impl_.get()->Extend(num, growthPct, context);
  }

  /**
   * @brief Shrinks the outer-most dimension to given size, keeping the data.
   *
   * This method guarantees that no re-allocations are carried out, which means
   * that the extra capacity after the end of the shrunk tensor is maintained.
   * Notably, this function does NOT respect caffe2_keep_on_shrink.
   */
  void ShrinkTo(int64_t outer_dim) const {
    CAFFE_ENFORCE_WITH_CALLER(
        impl_->is_contiguous(),
        "Right now ShrinkTo is only supported on contiguous Tensor.");
    CAFFE_ENFORCE_WITH_CALLER(impl_->dim() >= 1, "Tensor must be at least 1D");
    CAFFE_ENFORCE_WITH_CALLER(
        outer_dim <= impl_->size(0),
        "New outer dimension must be smaller than current.");
    CAFFE_ENFORCE(
        impl_->storage().unique(),
        "Can't call ShrinkTo on shared storage, please call Resize instead.");
    impl_.get()->set_size(0, outer_dim);
  }

  template <class T>
  void ReserveSpace(const T& outer_dim) const {
    impl_.get()->ReserveSpace(outer_dim);
  }

  template <typename... Ts>
  void Resize(Ts... dim_source) const {
    impl_.get()->Resize(dim_source...);
  }

  /**
   * Resize the tensor like the source tensor. Note that this is just a
   * sugar wrapper that essentially calls Resize(src_tensor.dims()).
   * This method respects caffe2_keep_on_shrink.
   */
  inline void ResizeLike(const Tensor& src_tensor) const {
    CAFFE_ENFORCE_WITH_CALLER(
        src_tensor.is_contiguous(),
        "Right now ResizeLike is only supported for contiguous Tensor.");
    if (impl_ != src_tensor.impl_) {
      impl_.get()->Resize(src_tensor.sizes());
    }
  }

  inline void Reshape(const vector<int64_t>& dims) const {
    impl_.get()->Reshape(dims);
  }

  inline void Reshape(const vector<int>& dims) const {
    impl_.get()->Reshape(ToVectorint64_t(dims));
  }

  inline void FreeMemory() const {
    impl_.get()->FreeMemory();
  }

  /**
   * A utility function to print the debug string for the tensor. Note that this
   * is very slow since it involves quite some string operations, so do not use
   * it in your performance-critical code.
   */
  string DebugString() const {
    std::stringstream ss;
    ss << "A Tensor of item size " << impl_->storage().itemsize() << " and type "
       << impl_->dtype().name() << " and dimension (";
    for (int d : impl_->sizes()) {
      ss << d << ",";
    }
    ss << ").";
    return ss.str();
  }

  // NB: a.swap(b) is not equivalent to std::swap(a, b);
  // swap method swaps the CONTENTS of the tensors, while std::swap
  // swaps the POINTERS.
  void swap(const Tensor& other) const noexcept {
    // NB: use get() to get a non-const pointer!
    std::swap(*impl_.get(), *other.impl_.get());
  }

  void ShareData(const Tensor& src) const {
    impl_.get()->ShareData(*src.impl_.get());
  }

  /**
   * @brief Shares the data with an externally managed pointer.
   *
   * This is similar to ShareData() but the source is a pointer with an advanced
   * deleter option. In default, no deletion takes place, and one needs to make
   * sure that the external memory is deallocated only after the tensor finishes
   * using it. If a Deleter object is passed in, when this tensor is reallocated
   * or freed, the deleter function is going to be called.
   */
  template <typename T>
  void ShareExternalPointer(
      T* src,
      size_t capacity = 0,
      MemoryDeleter d = nullptr) const {
    ShareExternalPointer((void*)src, caffe2::TypeMeta::Make<T>(), capacity, d);
  }

  template <typename T>
  void ShareExternalPointer(at::DataPtr&& data_ptr, size_t capacity = 0) const {
    ShareExternalPointer(std::move(data_ptr), caffe2::TypeMeta::Make<T>(), capacity);
  }

  void ShareExternalPointer(
      void* src,
      const TypeMeta& data_type,
      size_t capacity = 0,
      MemoryDeleter d = nullptr) const {
    CAFFE_ENFORCE_WITH_CALLER(
        impl_->is_contiguous(),
        "Right now ShareExternalPointer is only supported for contiguous Tensor.");
    CAFFE_ENFORCE_WITH_CALLER(
        data_type.id() != caffe2::TypeIdentifier::uninitialized(),
        "To share with a raw external pointer you need to pass in an "
        "initialized data_type(TypeMeta).");
    impl_.get()->ShareExternalPointer(
        at::DataPtr(src, src, d, impl_->device_type()), data_type, capacity);
  }

  void ShareExternalPointer(
      at::DataPtr&& data_ptr,
      const TypeMeta& data_type,
      size_t capacity) {
    impl_.get()->ShareExternalPointer(std::move(data_ptr), data_type, capacity);
  }

  /**
   * Returns a const raw void* pointer of the underlying storage. mutable_data()
   * or raw_mutable_data() must have been called prior to this function call.
   */
  inline const void* raw_data() const {
    return impl_->data();
  }

  template <typename T>
  inline const T* data() const {
    return impl_.get()->data<T>();
  }

  inline void* raw_mutable_data(const TypeMeta& meta) const {
    return impl_.get()->raw_mutable_data(meta);
  }

  /**
   * Returns a mutable raw pointer of the underlying storage. This can only be
   * used when you know for sure that the underlying storage of the tensor is
   * already created via an earlier raw_mutable_data(meta) call or a
   * mutable_data<T>() call.
   *
   * If the existing data does not match the desired type, it will be deleted
   * and a new storage will be created.
   */
  inline void* raw_mutable_data() const {
    const auto& data_type = impl_->dtype();
    CAFFE_ENFORCE_WITH_CALLER(
        data_type.id() != caffe2::TypeIdentifier::uninitialized(),
        "Calling raw_mutable_data() without meta, but the current meta is "
        "of unknown type.");
    return raw_mutable_data(data_type);
  }

  template <typename T>
  inline T* mutable_data() const {
    return impl_.get()->mutable_data<T>();
  }

  /**
   * Returns the number of dimensions of the data.
   */
  inline int dim() const {
    return impl_->dim();
  }

  /**
   * (To be deprecated) Returns the number of dimensions of the data.
   */
  inline int ndim() const {
    return impl_->dim();
  }

  /**
   * (To be deprecated) Returns the size (i.e. the number of items) of the
   * tensor.
   */
  inline int64_t size() const {
    return impl_->numel();
  }

  /**
   * Returns the number of items of the tensor.
   */
  inline int64_t numel() const {
    return impl_->numel();
  }

  /**
   * Return the number of bytes each item takes in the tensor.
   */
  inline size_t itemsize() const {
    return impl_->storage().itemsize();
  }

  /**
   * Returns the total number of bytes of the storage.
   *
   * This is equivalent to calling size() * itemsize().
   */
  inline size_t nbytes() const {
    return impl_->numel() * itemsize();
  }

  inline at::IntList sizes() const {
    return impl_.get()->sizes();
  }

  // To be deprecated
  inline at::IntList dims() const {
    return impl_.get()->sizes();
  }

  inline int64_t size_from_dim(int k) const {
    return size_from_dim_(k, impl_->sizes());
  }

  inline int64_t size_to_dim(int k) const {
    return size_to_dim_(k, impl_->sizes());
  }

  inline int64_t size_between_dim(int k, int l) const {
    return size_between_dim_(k, l, impl_->sizes());
  }

  /**
   * Returns the 'canonical' version of a (usually)  user-specified axis,
   * allowing for negative indexing (e.g., -1 for the last axis).
   *
   * @param axis_index the axis index.
   *        If 0 <= index < dim(), return index.
   *        If -ndim <= index <= -1, return (dim() - (-index)),
   *        e.g., the last axis index (dim() - 1) if index == -1,
   *        the second to last if index == -2, etc.
   *        Dies on out of range index.
   */
  inline int canonical_axis_index(int axis_index) const {
    return canonical_axis_index_(axis_index, impl_->dim());
  }

  inline int64_t stride(int64_t dim) const {
    return impl_.get()->stride(dim);
  }

  inline at::IntList strides() {
    return impl_.get()->strides();
  }

  inline bool is_contiguous() const {
    return impl_.get()->is_contiguous();
  }

  /**
   * Checks if the tensor content is of the given data type.
   */
  template <typename T>
  inline bool IsType() const {
    return impl_->storage().IsType<T>();
  }

  /**
   * Returns the TypeMeta object associated with the current data type.
   */
  inline const TypeMeta& dtype() const {
    return impl_->dtype();
  }

  /**
   * (To be deprecated) Returns the TypeMeta object associated with the current
   * data type.
   */
  inline const TypeMeta& meta() const {
    return impl_->dtype();
  }

  /**
   * Returns the i-th dimension of the tensor in int.
   *
   * This function returns an int value instead of int64_t, which depending on
   * the typedef could be int64. If you want int64 dim values, make sure you
   * call dim() instead.
   */
  inline int dim32(const int i) const {
#ifndef NDEBUG
    CAFFE_ENFORCE_LT_WITH_CALLER(i, static_cast<int>(impl_->dim()), "Exceeding ndim limit");
    CAFFE_ENFORCE_GE_WITH_CALLER(i, 0, "Cannot have negative dimension index");
#endif
    auto s = impl_->size(i);
    CAFFE_ENFORCE_LT_WITH_CALLER(s, std::numeric_limits<int>::max());
    return static_cast<int>(s);
  }

  inline int64_t size(const int i) const {
    return impl_->size(i);
  }

  // To be deprecated
  inline int64_t dim(const int i) const {
    return impl_->size(i);
  }

  const Storage& storage() {
    return impl_->storage();
  }

  const Storage& storage() const {
    return impl_->storage();
  }

  bool storage_initialized() const {
    return impl_->storage_initialized();
  }

  bool dtype_initialized() const {
    return impl_->dtype_initialized();
  }
};

<<<<<<< HEAD
void ReinitializeTensor(Tensor* t, at::IntList dims, at::TensorOptions options);
void ReinitializeAndCopyFrom(
=======
CAFFE2_API void ReinitializeTensor(Tensor* t, at::IntList dims, at::TensorOptions options);

CAFFE2_API void ReinitializeAndCopyFrom(
>>>>>>> 89b54229
    Tensor* t,
    at::TensorOptions options,
    const Tensor& src,
    BaseContext* context = nullptr);

CAFFE_DECLARE_PREALLOCATED_KNOWN_TYPE(12, Tensor)

using TensorCPU = Tensor;

constexpr int k_limit_default_ = 1000;

// TODO: the following logic can be merged into regular Tensor class methods
// after MKLMemory starts to implement Tensor interface

// Type call registry
typedef TypeMeta (*TypeCall)(const void*);
TypeCall GetTypeCallFunction(TypeIdentifier id);
void RegisterTypeCallFunction(TypeIdentifier id, TypeCall c);

// Shape call registry
typedef vector<int64_t> (*TensorInfoCall)(
    const void*,
    size_t* capacity,
    DeviceOption* device);
TensorInfoCall GetTensorInfoFunction(TypeIdentifier id);
void RegisterTensorInfoFunction(TypeIdentifier id, TensorInfoCall c);

// resize helper function
void TensorVectorResize(
    std::vector<Tensor>& tensors,
    int size,
    DeviceType type);

// Tensor factory function
CAFFE2_API Tensor empty(at::IntList dims, at::TensorOptions options);

/**
 * @brief Creates a CPU tensor, and fills its contents with the given values.
 * Values are copied in
 */
// TODO: can be unified with at::from_blob when Tensor is merged and string
// types are supported
template <typename T>
Tensor TensorCPUFromValues(at::IntList dims, at::ArrayRef<T> values) {
  Tensor r = empty(dims, at::device(CPU).dtype<T>());
  CAFFE_ENFORCE_EQ(values.size(), r.size());
  CPUContext context;
  context.CopyItemsFromCPU(
      r.dtype(), values.size(), values.data(), r.mutable_data<T>());
  return r;
}

class CAFFE2_API TensorPrinter {
 public:
  explicit TensorPrinter(
      const std::string& tensor_name = "",
      const std::string& file_name = "",
      int limit = k_limit_default_);
  ~TensorPrinter();

  template <class T>
  void Print(const Tensor& tensor);

  void PrintMeta(const Tensor& tensor);

  string MetaStr(const Tensor& tensor);

 private:
  bool to_file_;
  int limit_;
  std::unique_ptr<std::ofstream> log_file_;
  std::string tensor_name_;
};

template <class T>
void TensorPrinter::Print(const Tensor& tensor) {
  std::stringstream values_stream;
  // One most likely doesn't want to print int64-number of items for visual
  // inspection, so we cast down to int here.
  int total_count = static_cast<int>(std::min(tensor.numel(), int64_t(limit_)));
  const T* tensor_data = tensor.template data<T>();
  for (int i = 0; i < total_count - 1; ++i) {
    values_stream << tensor_data[i] << ",";
  }
  // We do not add a comma after the last item.
  values_stream << tensor_data[total_count - 1];
  if (to_file_) {
    (*log_file_) << MetaStr(tensor) << values_stream.str() << std::endl;
  } else {
    // Log to console.
    LOG(INFO) << MetaStr(tensor) << values_stream.str();
  }
}

} // namespace caffe2
#endif // CAFFE2_CORE_TENSOR_H_<|MERGE_RESOLUTION|>--- conflicted
+++ resolved
@@ -440,14 +440,9 @@
   }
 };
 
-<<<<<<< HEAD
-void ReinitializeTensor(Tensor* t, at::IntList dims, at::TensorOptions options);
-void ReinitializeAndCopyFrom(
-=======
 CAFFE2_API void ReinitializeTensor(Tensor* t, at::IntList dims, at::TensorOptions options);
 
 CAFFE2_API void ReinitializeAndCopyFrom(
->>>>>>> 89b54229
     Tensor* t,
     at::TensorOptions options,
     const Tensor& src,
