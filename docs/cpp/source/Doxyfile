--- conflicted
+++ resolved
@@ -35,11 +35,8 @@
                          ../../../aten/src/ATen/core/ScalarType.h \
                          ../../../aten/src/ATen/core/Tensor.h \
                          ../../../aten/src/ATen/cuda/CUDAContext.h \
-<<<<<<< HEAD
-=======
                          ../../../aten/src/ATen/cuda/CUDAGuard.h \
                          ../../../aten/src/ATen/cuda/CUDAStream.h \
->>>>>>> 68251fb9
                          ../../../aten/src/ATen/cudnn/Descriptors.h \
                          ../../../aten/src/ATen/cudnn/Handles.h \
                          ../../../aten/src/ATen/cudnn/Types.h \
@@ -53,11 +50,6 @@
                          ../../../build/aten/src/ATen/Functions.h \
                          ../../../c10/Device.h \
                          ../../../c10/DeviceType.h \
-<<<<<<< HEAD
-                         ../../../c10/cuda/CUDAGuard.h \
-                         ../../../c10/cuda/CUDAStream.h \
-                         ../../../build/aten/src/ATen/Functions.h
-=======
                          ../../../c10/util/ArrayRef.h \
                          ../../../c10/util/Exception.h \
                          ../../../c10/util/Optional.h \
@@ -68,7 +60,6 @@
                          ../../../torch/csrc/jit/import.h \
                          ../../../torch/csrc/jit/ivalue.h \
                          ../../../torch/csrc/jit/script/module.h
->>>>>>> 68251fb9
 # Don't include .cpp files!
 FILE_PATTERNS          = *.h
 # If you need this to be YES, exhale will probably break.
